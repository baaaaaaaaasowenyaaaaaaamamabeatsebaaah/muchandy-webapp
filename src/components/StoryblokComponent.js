--- conflicted
+++ resolved
@@ -1,183 +1,3 @@
-<<<<<<< HEAD
-// src/components/StoryblokComponent.js - Fixed async component handling
-
-import { createElement } from '../utils/componentFactory.js';
-import { componentRegistry } from './StoryblokComponentRegistry.js';
-
-console.log('=== STORYBLOK COMPONENT RENDERER WITH FIXED ASYNC HANDLING ===');
-
-/**
- * Renders a single Storyblok component - FIXED for async components
- * @param {Object} blok - Storyblok block data
- * @returns {HTMLElement} Rendered component element
- */
-export function renderComponent(blok) {
-  if (!blok || !blok.component) {
-    console.error('Invalid blok:', blok);
-    return createElement('div', {
-      className: 'storyblok-error',
-      textContent: 'Invalid component data',
-    });
-  }
-
-  const { component } = blok;
-  console.log(`🎨 Rendering component: ${component}`);
-
-  try {
-    // Special handling for MuchandyHero - direct async loading
-    if (component === 'muchandy_hero') {
-      console.log('🚀 Creating MuchandyHero with async handling...');
-
-      // Create placeholder
-      const placeholder = createElement('div', {
-        className: 'muchandy-hero-loading',
-        style: {
-          minHeight: '500px',
-          display: 'flex',
-          alignItems: 'center',
-          justifyContent: 'center',
-          background: 'linear-gradient(135deg, #f5f5f5 0%, #e0e0e0 100%)',
-        },
-      });
-
-      placeholder.innerHTML = `
-        <div style="text-align: center;">
-          <div style="
-            width: 60px;
-            height: 60px;
-            border: 4px solid #ddd;
-            border-top-color: #007bff;
-            border-radius: 50%;
-            margin: 0 auto 20px;
-            animation: spin 1s linear infinite;
-          "></div>
-          <h2 style="color: #333; margin: 0 0 10px 0;">Lade Preisrechner...</h2>
-          <p style="color: #666; margin: 0;">Einen Moment bitte</p>
-        </div>
-        <style>
-          @keyframes spin {
-            to { transform: rotate(360deg); }
-          }
-        </style>
-      `;
-
-      // Load and initialize asynchronously
-      (async () => {
-        try {
-          console.log('📦 Loading StoryblokMuchandyHero module...');
-          const { default: StoryblokMuchandyHero } = await import(
-            './StoryblokMuchandyHero.js'
-          );
-
-          console.log('🔨 Creating hero instance...');
-          const heroWrapper = StoryblokMuchandyHero(blok);
-
-          console.log('⏳ Getting hero element...');
-          const heroElement = heroWrapper.getElement();
-
-          console.log('🔄 Replacing placeholder with hero...');
-          // CRITICAL FIX: Ensure we're in the DOM before replacing
-          if (placeholder.parentNode) {
-            placeholder.parentNode.replaceChild(heroElement, placeholder);
-            console.log('✅ Hero successfully inserted into DOM');
-          } else {
-            console.error('❌ Placeholder has no parent - cannot insert hero');
-          }
-        } catch (error) {
-          console.error('❌ Failed to load MuchandyHero:', error);
-
-          if (placeholder.parentNode) {
-            placeholder.innerHTML = `
-              <div style="padding: 2rem; background: #fee; border: 1px solid #fcc; border-radius: 4px; margin: 1rem 0;">
-                <h3 style="color: #c00;">Failed to load MuchandyHero</h3>
-                <p>${error.message}</p>
-              </div>
-            `;
-          }
-        }
-      })();
-
-      return placeholder;
-    }
-
-    // Use registry for other components
-    const instance = componentRegistry.create(component, blok);
-    return instance.getElement();
-  } catch (error) {
-    console.error(`Error rendering component ${component}:`, error);
-    return renderErrorComponent(component, error);
-  }
-}
-
-/**
- * Renders an error component
- */
-function renderErrorComponent(componentType, error) {
-  const errorElement = createElement('div', {
-    className: 'storyblok-error-component',
-    style: {
-      padding: '1rem',
-      background: '#fee',
-      border: '1px solid #fcc',
-      borderRadius: '4px',
-      color: '#c00',
-      margin: '1rem 0',
-    },
-  });
-
-  errorElement.innerHTML = `
-    <h4>Error rendering component: ${componentType}</h4>
-    <p>${error.message}</p>
-  `;
-
-  return errorElement;
-}
-
-/**
- * Renders multiple components - FIXED to handle async properly
- * @param {Array} components - Array of component blocks
- * @returns {DocumentFragment} Document fragment containing all rendered elements
- */
-export function renderStoryblokComponents(components) {
-  console.log('=== RENDERING COMPONENTS ===');
-  console.log('Components to render:', components?.length || 0);
-
-  if (!components || !Array.isArray(components) || components.length === 0) {
-    console.warn('No components to render');
-    return document.createDocumentFragment();
-  }
-
-  const fragment = document.createDocumentFragment();
-
-  components.forEach((component, index) => {
-    console.log(`Rendering component ${index + 1}:`, component.component);
-
-    try {
-      const element = renderComponent(component);
-      if (element) {
-        // Ensure async components get properly tracked
-        element.setAttribute('data-component-index', index);
-        element.setAttribute('data-component-type', component.component);
-        fragment.appendChild(element);
-      }
-    } catch (error) {
-      console.error('Component rendering failed:', error);
-      fragment.appendChild(renderErrorComponent(component.component, error));
-    }
-  });
-
-  console.log('✅ Component rendering complete');
-  return fragment;
-}
-
-// Export everything
-export default {
-  renderComponent,
-  renderStoryblokComponents,
-};
-
-console.log('✅ StoryblokComponent renderer ready with fixed async handling');
-=======
 // src/components/StoryblokComponent.js - Clean version without any predefined components
 
 import { createElement } from '../utils/componentFactory.js';
@@ -330,5 +150,4 @@
   renderStoryblokComponents,
 };
 
-console.log('✅ Clean StoryblokComponent ready for custom implementations!');
->>>>>>> 60720299
+console.log('✅ Clean StoryblokComponent ready for custom implementations!');